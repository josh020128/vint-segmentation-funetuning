# NOTE: this model uses private datasets

project_name: vint-release
run_name: gnm

# training setup
use_wandb: True # set to false if you don't want to log to wandb
train: True
batch_size: 400
eval_batch_size: 400
epochs: 30
gpu_ids: [0] 
num_workers: 4
lr: 7e-4
optimizer: adam
seed: 0

# model params
model_type: gnm
obs_encoding_size: 1024
goal_encoding_size: 1024

# normalization for the action space
normalize: True

# context
context_type: temporal # [temporal, randomized]
context_size: 5

# tradeoff between action and distance prediction loss
alpha: 0.5

# distance bounds for distance and action and distance predictions 
distance:
  min_dist_cat: 0
  max_dist_cat: 20
action:
  min_dist_cat: 2
  max_dist_cat: 10
close_far_threshold: 10 # distance threshold used to seperate the close and the far  subgoals that are sampled per datapoint

# action output params
len_traj_pred: 5
learn_angle: True

# dataset specific parameters
image_size: [85, 64] # width, height
goal_type: "image"


datasets:
  recon:
    data_folder: /home/<username>/vint_dataset/recon
    train: /home/<username>/data_splits/recon/train/ # path to train folder with traj_names.txt
    test: /home/<username>/data_splits/recon/test/ # path to test folder with traj_names.txt
    end_slack: 3 # because many trajectories end in collisions
    goals_per_obs: 1 # how many goals are sampled per observation
    negative_mining: True # negative mining from the ViNG paper (Shah et al.)
  go_stanford:
    data_folder: /home/<username>/vint_dataset/go_stanford_cropped # datasets/stanford_go_new
    train: /home/<username>/data_splits/go_stanford/train/
    test: /home/<username>/data_splits/go_stanford/test/
    end_slack: 0
    goals_per_obs: 2 # increase dataset size
    negative_mining: True
  cory_hall:
    data_folder: /home/<username>/vint_dataset/cory_hall/
    train: /home/<username>/data_splits/cory_hall/train/
    test: /home/<username>/data_splits/cory_hall/test/
    end_slack: 3 # because many trajectories end in collisions
    goals_per_obs: 1
    negative_mining: True
  tartan_drive:
    data_folder: /home/<username>/vint_dataset/tartan_drive/
    train: /home/<username>/data_splits/tartan_drive/train/
    test: /home/<username>/data_splits/tartan_drive/test/
    end_slack: 3 # because many trajectories end in collisions
    goals_per_obs: 1
    negative_mining: True
  sacson:
    data_folder: /home/<username>/vint_dataset/sacson/
    train: /home/<username>/data_splits/sacson/train/
    test: /home/<username>/data_splits/sacson/test/
    end_slack: 3 # because many trajectories end in collisions
    goals_per_obs: 1
    negative_mining: True

  # private datasets (uncomment if you have access)
  # seattle:
  #   data_folder: /home/<username>/vint_dataset/seattle/
  #   train: /home/<username>/data_splits/seattle/train/
  #   test: /home/<username>/data_splits/seattle/test/
  #   end_slack: 0
  #   goals_per_obs: 1
  #   negative_mining: True
  # scand:
  #   data_folder: /home/<username>/vint_dataset/scand/
  #   train: /home/<username>/data_splits/scand/train/
  #   test: /home/<username>/data_splits/scand/test/
  #   end_slack: 0
  #   goals_per_obs: 1
  #   negative_mining: True


# logging stuff
## =0 turns off
print_log_freq: 100 # in iterations
<<<<<<< HEAD
image_log_freq: 1000 # in iterations
num_images_log: 8 # number of images to log in a logging iteration
pairwise_test_freq: 20 # in epochs
=======
image_log_freq: 1000 #0 # in iterations
num_images_log: 8 #0 
pairwise_test_freq: 0 # in epochs
eval_fraction: 0.25
>>>>>>> 844a6196
wandb_log_freq: 10 # in iterations
eval_freq: 1 # in epochs<|MERGE_RESOLUTION|>--- conflicted
+++ resolved
@@ -105,15 +105,8 @@
 # logging stuff
 ## =0 turns off
 print_log_freq: 100 # in iterations
-<<<<<<< HEAD
 image_log_freq: 1000 # in iterations
 num_images_log: 8 # number of images to log in a logging iteration
 pairwise_test_freq: 20 # in epochs
-=======
-image_log_freq: 1000 #0 # in iterations
-num_images_log: 8 #0 
-pairwise_test_freq: 0 # in epochs
-eval_fraction: 0.25
->>>>>>> 844a6196
 wandb_log_freq: 10 # in iterations
 eval_freq: 1 # in epochs